--- conflicted
+++ resolved
@@ -15,17 +15,7 @@
 import pyparsing  # type: ignore
 
 import ldm.invoke
-<<<<<<< HEAD
-from ldm.generate import Generate
-from ldm.invoke.args import Args, dream_cmd_from_png, metadata_dumps, metadata_from_png
-from ldm.invoke.globals import Globals
-from ldm.invoke.image_util import make_grid
-from ldm.invoke.log import write_log
-from ldm.invoke.model_manager import ModelManager
-from ldm.invoke.pngwriter import PngWriter, retrieve_metadata, write_metadata
-from ldm.invoke.prompt_parser import PromptParser
-from ldm.invoke.readline import Completer, get_completer
-=======
+
 from ..generate import Generate
 from .args import (Args, dream_cmd_from_png, metadata_dumps,
                              metadata_from_png)
@@ -38,7 +28,6 @@
 from .prompt_parser import PromptParser
 from .readline import Completer, get_completer
 from ..util import url_attachment_name
->>>>>>> dc9268f7
 
 # global used in multiple functions (fix)
 infile = None
