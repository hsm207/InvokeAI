import os
import re
import shlex
import sys
import traceback
from argparse import Namespace
from pathlib import Path
from typing import List, Optional, Union

import click

if sys.platform == "darwin":
    os.environ["PYTORCH_ENABLE_MPS_FALLBACK"] = "1"

import pyparsing  # type: ignore

import ldm.invoke
from ldm.generate import Generate
from ldm.invoke.args import (Args, dream_cmd_from_png, metadata_dumps,
                             metadata_from_png)
from ldm.invoke.globals import Globals
from ldm.invoke.image_util import make_grid
from ldm.invoke.log import write_log
from ldm.invoke.model_manager import ModelManager
from ldm.invoke.pngwriter import PngWriter, retrieve_metadata, write_metadata
from ldm.invoke.prompt_parser import PromptParser
from ldm.invoke.readline import Completer, get_completer
from ldm.util import url_attachment_name

# global used in multiple functions (fix)
infile = None

def main():
    """Initialize command-line parsers and the diffusion model"""
    global infile

    opt  = Args()
    args = opt.parse_args()
    if not args:
        sys.exit(-1)

    if args.laion400m:
        print('--laion400m flag has been deprecated. Please use --model laion400m instead.')
        sys.exit(-1)
    if args.weights:
        print('--weights argument has been deprecated. Please edit ./configs/models.yaml, and select the weights using --model instead.')
        sys.exit(-1)
    if args.max_loaded_models is not None:
        if args.max_loaded_models <= 0:
            print('--max_loaded_models must be >= 1; using 1')
            args.max_loaded_models = 1

    # alert - setting a few globals here
    Globals.try_patchmatch = args.patchmatch
    Globals.always_use_cpu = args.always_use_cpu
    Globals.internet_available = args.internet_available and check_internet()
    Globals.disable_xformers = not args.xformers
    Globals.ckpt_convert = args.ckpt_convert

    print(f'>> Internet connectivity is {Globals.internet_available}')

    if not args.conf:
        config_file = os.path.join(Globals.root,'configs','models.yaml')
        if not os.path.exists(config_file):
            report_model_error(opt, FileNotFoundError(f"The file {config_file} could not be found."))

    print(f'>> {ldm.invoke.__app_name__}, version {ldm.invoke.__version__}')
    print(f'>> InvokeAI runtime directory is "{Globals.root}"')

    # loading here to avoid long delays on startup
    # these two lines prevent a horrible warning message from appearing
    # when the frozen CLIP tokenizer is imported
    import transformers  # type: ignore

    from ldm.generate import Generate
    transformers.logging.set_verbosity_error()
    import diffusers
    diffusers.logging.set_verbosity_error()

    # Loading Face Restoration and ESRGAN Modules
    gfpgan,codeformer,esrgan = load_face_restoration(opt)

    # normalize the config directory relative to root
    if not os.path.isabs(opt.conf):
        opt.conf = os.path.normpath(os.path.join(Globals.root,opt.conf))

    if opt.embeddings:
        if not os.path.isabs(opt.embedding_path):
            embedding_path = os.path.normpath(os.path.join(Globals.root,opt.embedding_path))
        else:
            embedding_path = opt.embedding_path
    else:
        embedding_path = None

    # migrate legacy models
    ModelManager.migrate_models()

    # load the infile as a list of lines
    if opt.infile:
        try:
            if os.path.isfile(opt.infile):
                infile = open(opt.infile, 'r', encoding='utf-8')
            elif opt.infile == '-':  # stdin
                infile = sys.stdin
            else:
                raise FileNotFoundError(f'{opt.infile} not found.')
        except (FileNotFoundError, IOError) as e:
            print(f'{e}. Aborting.')
            sys.exit(-1)

    # creating a Generate object:
    try:
        gen = Generate(
            conf = opt.conf,
            model = opt.model,
            sampler_name = opt.sampler_name,
            embedding_path = embedding_path,
            full_precision = opt.full_precision,
            precision = opt.precision,
            gfpgan=gfpgan,
            codeformer=codeformer,
            esrgan=esrgan,
            free_gpu_mem=opt.free_gpu_mem,
            safety_checker=opt.safety_checker,
            max_loaded_models=opt.max_loaded_models,
            )
    except (FileNotFoundError, TypeError, AssertionError) as e:
        report_model_error(opt,e)
    except (IOError, KeyError) as e:
        print(f'{e}. Aborting.')
        sys.exit(-1)

    if opt.seamless:
        print(">> changed to seamless tiling mode")

    # preload the model
    try:
        gen.load_model()
    except KeyError:
        pass
    except Exception as e:
        report_model_error(opt, e)

    # try to autoconvert new models
    if path := opt.autoimport:
        gen.model_manager.heuristic_import(str(path), convert=False, commit_to_conf=opt.conf)
        
    if path := opt.autoconvert:
        gen.model_manager.heuristic_import(str(path), convert=True, commit_to_conf=opt.conf)

    # web server loops forever
    if opt.web or opt.gui:
        invoke_ai_web_server_loop(gen, gfpgan, codeformer, esrgan)
        sys.exit(0)

    if not infile:
        print(
            "\n* Initialization done! Awaiting your command (-h for help, 'q' to quit)"
        )

    try:
        main_loop(gen, opt)
    except KeyboardInterrupt:
        print(f'\nGoodbye!\nYou can start InvokeAI again by running the "invoke.bat" (or "invoke.sh") script from {Globals.root}')
    except Exception:
        print(">> An error occurred:")
        traceback.print_exc()

# TODO: main_loop() has gotten busy. Needs to be refactored.
def main_loop(gen, opt):
    """prompt/read/execute loop"""
    global infile
    done = False
    doneAfterInFile = infile is not None
    path_filter = re.compile(r'[<>:"/\\|?*]')
    last_results = list()

    # The readline completer reads history from the .dream_history file located in the
    # output directory specified at the time of script launch. We do not currently support
    # changing the history file midstream when the output directory is changed.
    completer   = get_completer(opt, models=gen.model_manager.list_models())
    set_default_output_dir(opt, completer)
    if gen.model:
        add_embedding_terms(gen, completer)
    output_cntr = completer.get_current_history_length()+1

    # os.pathconf is not available on Windows
    if hasattr(os, 'pathconf'):
        path_max = os.pathconf(opt.outdir, 'PC_PATH_MAX')
        name_max = os.pathconf(opt.outdir, 'PC_NAME_MAX')
    else:
        path_max = 260
        name_max = 255

    while not done:

        operation = 'generate'

        try:
            command = get_next_command(infile, gen.model_name)
        except EOFError:
            done = infile is None or doneAfterInFile
            infile = None
            continue

        # skip empty lines
        if not command.strip():
            continue

        if command.startswith(('#', '//')):
            continue

        if len(command.strip()) == 1 and command.startswith('q'):
            done = True
            break

        if not command.startswith('!history'):
            completer.add_history(command)

        if command.startswith('!'):
            command, operation = do_command(command, gen, opt, completer)

        if operation is None:
            continue

        if opt.parse_cmd(command) is None:
            continue

        if opt.init_img:
            try:
                if not opt.prompt:
                    oldargs    = metadata_from_png(opt.init_img)
                    opt.prompt = oldargs.prompt
                    print(f'>> Retrieved old prompt "{opt.prompt}" from {opt.init_img}')
            except (OSError, AttributeError, KeyError):
                pass

        if len(opt.prompt) == 0:
            opt.prompt = ''

        # width and height are set by model if not specified
        if not opt.width:
            opt.width = gen.width
        if not opt.height:
            opt.height = gen.height

        # retrieve previous value of init image if requested
        if opt.init_img is not None and re.match('^-\\d+$', opt.init_img):
            try:
                opt.init_img = last_results[int(opt.init_img)][0]
                print(f'>> Reusing previous image {opt.init_img}')
            except IndexError:
                print(
                    f'>> No previous initial image at position {opt.init_img} found')
                opt.init_img = None
                continue

        # the outdir can change with each command, so we adjust it here
        set_default_output_dir(opt,completer)

        # try to relativize pathnames
        for attr in ('init_img','init_mask','init_color'):
            if getattr(opt,attr) and not os.path.exists(getattr(opt,attr)):
                basename = getattr(opt,attr)
                path     = os.path.join(opt.outdir,basename)
                setattr(opt,attr,path)

        # retrieve previous value of seed if requested
        # Exception: for postprocess operations negative seed values
        # mean "discard the original seed and generate a new one"
        # (this is a non-obvious hack and needs to be reworked)
        if opt.seed is not None and opt.seed < 0 and operation != 'postprocess':
            try:
                opt.seed = last_results[opt.seed][1]
                print(f'>> Reusing previous seed {opt.seed}')
            except IndexError:
                print(f'>> No previous seed at position {opt.seed} found')
                opt.seed = None
                continue

        if opt.strength is None:
            opt.strength = 0.75 if opt.out_direction is None else 0.83

        if opt.with_variations is not None:
            opt.with_variations = split_variations(opt.with_variations)

        if opt.prompt_as_dir and operation == 'generate':
            # sanitize the prompt to a valid folder name
            subdir = path_filter.sub('_', opt.prompt)[:name_max].rstrip(' .')

            # truncate path to maximum allowed length
            # 39 is the length of '######.##########.##########-##.png', plus two separators and a NUL
            subdir = subdir[:(path_max - 39 - len(os.path.abspath(opt.outdir)))]
            current_outdir = os.path.join(opt.outdir, subdir)

            print('Writing files to directory: "' + current_outdir + '"')

            # make sure the output directory exists
            if not os.path.exists(current_outdir):
                os.makedirs(current_outdir)
        else:
            if not os.path.exists(opt.outdir):
                os.makedirs(opt.outdir)
            current_outdir = opt.outdir

        # Here is where the images are actually generated!
        last_results = []
        try:
            file_writer      = PngWriter(current_outdir)
            results          = []  # list of filename, prompt pairs
            grid_images      = dict()  # seed -> Image, only used if `opt.grid`
            prior_variations = opt.with_variations or []
            prefix = file_writer.unique_prefix()
            step_callback = make_step_callback(gen, opt, prefix) if opt.save_intermediates > 0 else None

            def image_writer(image, seed, upscaled=False, first_seed=None, use_prefix=None, prompt_in=None, attention_maps_image=None):
                # note the seed is the seed of the current image
                # the first_seed is the original seed that noise is added to
                # when the -v switch is used to generate variations
                nonlocal prior_variations
                nonlocal prefix

                path = None
                if opt.grid:
                    grid_images[seed] = image

                elif operation == 'mask':
                    filename = f'{prefix}.{use_prefix}.{seed}.png'
                    tm = opt.text_mask[0]
                    th = opt.text_mask[1] if len(opt.text_mask)>1 else 0.5
                    formatted_dream_prompt = f'!mask {opt.input_file_path} -tm {tm} {th}'
                    path = file_writer.save_image_and_prompt_to_png(
                        image           = image,
                        dream_prompt    = formatted_dream_prompt,
                        metadata        = {},
                        name      = filename,
                        compress_level = opt.png_compression,
                    )
                    results.append([path, formatted_dream_prompt])

                else:
                    if use_prefix is not None:
                        prefix = use_prefix
                    postprocessed = upscaled if upscaled else operation=='postprocess'
                    opt.prompt = gen.huggingface_concepts_library.replace_triggers_with_concepts(opt.prompt or prompt_in)  # to avoid the problem of non-unique concept triggers
                    filename, formatted_dream_prompt = prepare_image_metadata(
                        opt,
                        prefix,
                        seed,
                        operation,
                        prior_variations,
                        postprocessed,
                        first_seed
                    )
                    path = file_writer.save_image_and_prompt_to_png(
                        image           = image,
                        dream_prompt    = formatted_dream_prompt,
                        metadata        = metadata_dumps(
                            opt,
                            seeds      = [seed if opt.variation_amount==0 and len(prior_variations)==0 else first_seed],
                            model_hash = gen.model_hash,
                        ),
                        name      = filename,
                        compress_level = opt.png_compression,
                    )

                    # update rfc metadata
                    if operation == 'postprocess':
                        tool = re.match('postprocess:(\w+)',opt.last_operation).groups()[0]
                        add_postprocessing_to_metadata(
                            opt,
                            opt.input_file_path,
                            filename,
                            tool,
                            formatted_dream_prompt,
                        )

                    if (not postprocessed) or opt.save_original:
                        # only append to results if we didn't overwrite an earlier output
                        results.append([path, formatted_dream_prompt])

                # so that the seed autocompletes (on linux|mac when -S or --seed specified
                if completer and operation == 'generate':
                    completer.add_seed(seed)
                    completer.add_seed(first_seed)
                last_results.append([path, seed])

            if operation == 'generate':
                catch_ctrl_c = infile is None # if running interactively, we catch keyboard interrupts
                opt.last_operation='generate'
                try:
                    gen.prompt2image(
                        image_callback=image_writer,
                        step_callback=step_callback,
                        catch_interrupts=catch_ctrl_c,
                        **vars(opt)
                    )
                except (PromptParser.ParsingException, pyparsing.ParseException) as e:
                    print('** An error occurred while processing your prompt **')
                    print(f'** {str(e)} **')
            elif operation == 'postprocess':
                print(f'>> fixing {opt.prompt}')
                opt.last_operation = do_postprocess(gen,opt,image_writer)

            elif operation == 'mask':
                print(f'>> generating masks from {opt.prompt}')
                do_textmask(gen, opt, image_writer)

            if opt.grid and len(grid_images) > 0:
                grid_img   = make_grid(list(grid_images.values()))
                grid_seeds = list(grid_images.keys())
                first_seed = last_results[0][1]
                filename   = f'{prefix}.{first_seed}.png'
                formatted_dream_prompt  = opt.dream_prompt_str(seed=first_seed,grid=True,iterations=len(grid_images))
                formatted_dream_prompt += f' # {grid_seeds}'
                metadata = metadata_dumps(
                    opt,
                    seeds      = grid_seeds,
                    model_hash = gen.model_hash
                    )
                path = file_writer.save_image_and_prompt_to_png(
                    image        = grid_img,
                    dream_prompt = formatted_dream_prompt,
                    metadata     = metadata,
                    name         = filename
                )
                results = [[path, formatted_dream_prompt]]

        except AssertionError as e:
            print(e)
            continue

        except OSError as e:
            print(e)
            continue

        print('Outputs:')
        log_path = os.path.join(current_outdir, 'invoke_log')
        output_cntr = write_log(results, log_path ,('txt', 'md'), output_cntr)
        print()


    print(f'\nGoodbye!\nYou can start InvokeAI again by running the "invoke.bat" (or "invoke.sh") script from {Globals.root}')

# TO DO: remove repetitive code and the awkward command.replace() trope
# Just do a simple parse of the command!
def do_command(command:str, gen, opt:Args, completer) -> tuple:
    global infile
    operation = 'generate'   # default operation, alternative is 'postprocess'

    if command.startswith('!dream'):   # in case a stored prompt still contains the !dream command
        command = command.replace('!dream ','',1)

    elif command.startswith('!fix'):
        command = command.replace('!fix ','',1)
        operation = 'postprocess'

    elif command.startswith('!mask'):
        command = command.replace('!mask ','',1)
        operation = 'mask'

    elif command.startswith('!switch'):
        model_name = command.replace('!switch ','',1)
        try:
            gen.set_model(model_name)
            add_embedding_terms(gen, completer)
        except KeyError as e:
            print(str(e))
        except Exception as e:
            report_model_error(opt,e)
        completer.add_history(command)
        operation = None

    elif command.startswith('!models'):
        gen.model_manager.print_models()
        completer.add_history(command)
        operation = None

    elif command.startswith('!import'):
        path = shlex.split(command)
        if len(path) < 2:
            print('** please provide (1) a URL to a .ckpt file to import; (2) a local path to a .ckpt file; or (3) a diffusers repository id in the form stabilityai/stable-diffusion-2-1')
        else:
            import_model(path[1], gen, opt, completer)
        completer.add_history(command)
        operation = None

    elif command.startswith('!convert'):
        path = shlex.split(command)
        if len(path) < 2:
            print('** please provide the path to a .ckpt or .safetensors model')
        elif not os.path.exists(path[1]):
            print(f'** {path[1]}: model not found')
        else:
            optimize_model(path[1], gen, opt, completer)
        completer.add_history(command)
        operation = None


    elif command.startswith('!optimize'):
        path = shlex.split(command)
        if len(path) < 2:
            print('** please provide an installed model name')
        elif not path[1] in gen.model_manager.list_models():
            print(f'** {path[1]}: model not found')
        else:
            optimize_model(path[1], gen, opt, completer)
        completer.add_history(command)
        operation = None

    elif command.startswith('!edit'):
        path = shlex.split(command)
        if len(path) < 2:
            print('** please provide the name of a model')
        else:
            edit_model(path[1], gen, opt, completer)
        completer.add_history(command)
        operation = None

    elif command.startswith('!del'):
        path = shlex.split(command)
        if len(path) < 2:
            print('** please provide the name of a model')
        else:
            del_config(path[1], gen, opt, completer)
        completer.add_history(command)
        operation = None

    elif command.startswith('!fetch'):
        file_path = command.replace('!fetch','',1).strip()
        retrieve_dream_command(opt,file_path,completer)
        completer.add_history(command)
        operation = None

    elif command.startswith('!replay'):
        file_path = command.replace('!replay','',1).strip()
        if infile is None and os.path.isfile(file_path):
            infile = open(file_path, 'r', encoding='utf-8')
        completer.add_history(command)
        operation = None

    elif command.startswith('!history'):
        completer.show_history()
        operation = None

    elif command.startswith('!search'):
        search_str = command.replace('!search','',1).strip()
        completer.show_history(search_str)
        operation = None

    elif command.startswith('!clear'):
        completer.clear_history()
        operation = None

    elif re.match('^!(\d+)',command):
        command_no = re.match('^!(\d+)',command).groups()[0]
        command    = completer.get_line(int(command_no))
        completer.set_line(command)
        operation = None

    else:  # not a recognized command, so give the --help text
        command = '-h'
    return command, operation

def set_default_output_dir(opt:Args, completer:Completer):
    '''
    If opt.outdir is relative, we add the root directory to it
    normalize the outdir relative to root and make sure it exists.
    '''
    if not os.path.isabs(opt.outdir):
        opt.outdir=os.path.normpath(os.path.join(Globals.root,opt.outdir))
    if not os.path.exists(opt.outdir):
        os.makedirs(opt.outdir)
    completer.set_default_dir(opt.outdir)


def import_model(model_path: str, gen, opt, completer):
    """
    model_path can be (1) a URL to a .ckpt file; (2) a local .ckpt file path;
    (3) a huggingface repository id; or (4) a local directory containing a
    diffusers model.
    """
<<<<<<< HEAD
    model_path = model_path.replace('\\','/') # windows
=======
    model.path = model_path.replace('\\','/') # windows
>>>>>>> ccba41cd
    model_name = None

    if model_path.startswith(('http:','https:','ftp:')):
        model_name = import_ckpt_model(model_path, gen, opt, completer)

    elif os.path.exists(model_path) and model_path.endswith(('.ckpt','.safetensors')) and os.path.isfile(model_path):
        model_name = import_ckpt_model(model_path, gen, opt, completer)

    elif os.path.isdir(model_path):

        # Allow for a directory containing multiple models.
        models = list(Path(model_path).rglob('*.ckpt')) + list(Path(model_path).rglob('*.safetensors'))

        if models:
            models = import_checkpoint_list(models, gen, opt, completer)
            model_name = models[0] if len(models) == 1 else None
        else:
            model_name = import_diffuser_model(Path(model_path), gen, opt, completer)

    elif re.match(r'^[\w.+-]+/[\w.+-]+$', model_path):
        model_name = import_diffuser_model(model_path, gen, opt, completer)

    else:
        print(f'** {model_path} is neither the path to a .ckpt file nor a diffusers repository id. Can\'t import.')

    if not model_name:
        return

    if not _verify_load(model_name, gen):
        print('** model failed to load. Discarding configuration entry')
        gen.model_manager.del_model(model_name)
        return
    if click.confirm('Make this the default model?', default=False):
        gen.model_manager.set_default_model(model_name)

    gen.model_manager.commit(opt.conf)
    completer.update_models(gen.model_manager.list_models())
    print(f'>> {model_name} successfully installed')

def import_checkpoint_list(models: List[Path], gen, opt, completer)->List[str]:
    '''
    Does a mass import of all the checkpoint/safetensors on a path list
    '''
    model_names = list()
    choice = input('** Directory of checkpoint/safetensors models detected. Install <a>ll or <s>elected models? [a] ') or 'a'
    do_all = choice.startswith('a')
    if do_all:
        config_file = _ask_for_config_file(models[0], completer, plural=True)
        manager = gen.model_manager
        for model in sorted(models):
            model_name = f'{model.stem}'
            model_description = f'Imported model {model_name}'
            if model_name in manager.model_names():
                print(f'** {model_name} is already imported. Skipping.')
            elif manager.import_ckpt_model(
                    model,
                    config = config_file,
                    model_name = model_name,
                    model_description = model_description,
                    commit_to_conf = opt.conf):
                model_names.append(model_name)
                print(f'>> Model {model_name} imported successfully')
            else:
                print(f'** Model {model} failed to import')
    else:
        for model in sorted(models):
            if click.confirm(f'Import {model.stem} ?', default=True):
                if model_name := import_ckpt_model(model, gen, opt, completer):
                    print(f'>> Model {model.stem} imported successfully')
                    model_names.append(model_name)
                else:
<<<<<<< HEAD
                    print(f'** Model {model} failed to import')
=======
                    printf('** Model {model} failed to import')
>>>>>>> ccba41cd
                print()
    return model_names

def import_diffuser_model(
    path_or_repo: Union[Path, str], gen, _, completer
) -> Optional[str]:
    path_or_repo = path_or_repo.replace('\\','/') # windows
    manager = gen.model_manager
    default_name = Path(path_or_repo).stem
    default_description = f'Imported model {default_name}'
    model_name, model_description = _get_model_name_and_desc(
        manager,
        completer,
        model_name=default_name,
        model_description=default_description
    )
    vae = None
    if click.confirm('Replace this model\'s VAE with "stabilityai/sd-vae-ft-mse"?', default=False):
        vae = dict(repo_id='stabilityai/sd-vae-ft-mse')

    if not manager.import_diffuser_model(
            path_or_repo,
            model_name = model_name,
            vae = vae,
            description = model_description):
        print('** model failed to import')
        return None
    return model_name

def import_ckpt_model(
    path_or_url: Union[Path, str], gen, opt, completer
) -> Optional[str]:
    path_or_url = path_or_url.replace('\\','/')
    manager = gen.model_manager
    is_a_url = str(path_or_url).startswith(('http:','https:'))
    base_name = Path(url_attachment_name(path_or_url)).name if is_a_url else Path(path_or_url).name
    default_name = Path(base_name).stem
    default_description = f"Imported model {default_name}"
    
    model_name, model_description = _get_model_name_and_desc(
        manager,
        completer,
        model_name=default_name,
        model_description=default_description
    )

    completer.complete_extensions(('.ckpt','.safetensors'))
    vae = None
    default = Path(Globals.root,'models/ldm/stable-diffusion-v1/vae-ft-mse-840000-ema-pruned.ckpt')
    completer.set_line(str(default))
    done = False
    while not done:
        vae = input('VAE file for this model (leave blank for none): ').strip() or None
        done = (not vae) or os.path.exists(vae)
    completer.complete_extensions(None)
    config_file = _ask_for_config_file(path_or_url, completer)
    
    if not manager.import_ckpt_model(
            path_or_url,
            config = config_file,
            vae = vae,
            model_name = model_name,
            model_description = model_description,
            commit_to_conf = opt.conf,
    ):
        print('** model failed to import')
        return None

    return model_name

def _verify_load(model_name:str, gen)->bool:
    print('>> Verifying that new model loads...')
    current_model = gen.model_name
    try:
        if not gen.model_manager.get_model(model_name):
            return False
    except Exception as e:
        print(f'** model failed to load: {str(e)}')
        print('** note that importing 2.X checkpoints is not supported. Please use !convert_model instead.')
        return False
    
    if click.confirm('Keep model loaded?', default=True):
        gen.set_model(model_name)
    else:
        print('>> Restoring previous model')
        gen.set_model(current_model)
    return True

def _get_model_name_and_desc(model_manager,completer,model_name:str='',model_description:str=''):
    model_name = _get_model_name(model_manager.list_models(),completer,model_name)
    completer.set_line(model_description)
    model_description = input(f'Description for this model [{model_description}]: ').strip() or model_description
    return model_name, model_description

def _ask_for_config_file(model_path: Union[str,Path], completer, plural: bool=False)->Path:
    default = '1'
    if re.search('inpaint',str(model_path),flags=re.IGNORECASE):
        default = '3'
    choices={
        '1': 'v1-inference.yaml',
        '2': 'v2-inference-v.yaml',
        '3': 'v1-inpainting-inference.yaml',
    }
    
    prompt = '''What type of models are these?:
[1] Models based on Stable Diffusion 1.X
[2] Models based on Stable Diffusion 2.X
[3] Inpainting models based on Stable Diffusion 1.X
[4] Something else''' if plural else '''What type of model is this?:
[1] A model based on Stable Diffusion 1.X
[2] A model based on Stable Diffusion 2.X
[3] An inpainting models based on Stable Diffusion 1.X
[4] Something else''' 
    print(prompt)
    choice = input(f'Your choice: [{default}] ')
    choice = choice.strip() or default
    if config_file := choices.get(choice,None):
        return Path('configs','stable-diffusion',config_file)

    # otherwise ask user to select
    done = False
    completer.complete_extensions(('.yaml','.yml'))
    completer.set_line(str(Path(Globals.root,'configs/stable-diffusion/')))
    while not done:
        config_path = input('Configuration file for this model (leave blank to abort): ').strip()
        done = not config_path or os.path.exists(config_path)
    return config_path


def optimize_model(model_name_or_path: Union[Path,str], gen, opt, completer):
    model_name_or_path = model_name_or_path.replace('\\','/') # windows
    manager = gen.model_manager
    ckpt_path = None
<<<<<<< HEAD
    original_config_file = None
    
=======

>>>>>>> ccba41cd
    if model_name_or_path == gen.model_name:
        print("** Can't convert the active model. !switch to another model first. **")
        return
    elif (model_info := manager.model_info(model_name_or_path)):
        if 'weights' in model_info:
            ckpt_path = Path(model_info['weights'])
            original_config_file = Path(model_info['config'])
            model_name = model_name_or_path
            model_description = model_info['description']
        else:
            print(f'** {model_name_or_path} is not a legacy .ckpt weights file')
            return
    elif os.path.exists(model_name_or_path):
        original_config_file = original_config_file or _ask_for_config_file(model_name_or_path, completer)
        if not original_config_file:
            return
        ckpt_path = Path(model_name_or_path)
        model_name, model_description = _get_model_name_and_desc(
            manager,
            completer,
            ckpt_path.stem,
            f'Converted model {ckpt_path.stem}'
        )
    else:
        print(f'** {model_name_or_path} is neither an existing model nor the path to a .ckpt file')
        return

    if not ckpt_path.is_absolute():
        ckpt_path = Path(Globals.root,ckpt_path)

    if original_config_file and not original_config_file.is_absolute():
        original_config_file = Path(Globals.root,original_config_file)

    diffuser_path = Path(Globals.root, 'models',Globals.converted_ckpts_dir,model_name)
    if diffuser_path.exists():
        print(f'** {model_name_or_path} is already optimized. Will not overwrite. If this is an error, please remove the directory {diffuser_path} and try again.')
        return

    vae = None
    if click.confirm('Replace this model\'s VAE with "stabilityai/sd-vae-ft-mse"?', default=False):
        vae = dict(repo_id='stabilityai/sd-vae-ft-mse')

    new_config = gen.model_manager.convert_and_import(
        ckpt_path,
        diffuser_path,
        model_name=model_name,
        model_description=model_description,
        vae = vae,
        original_config_file = original_config_file,
        commit_to_conf=opt.conf,
    )
    if not new_config:
        return

    completer.update_models(gen.model_manager.list_models())
    if click.confirm(f'Load optimized model {model_name}?', default=True):
        gen.set_model(model_name)

    if click.confirm(f'Delete the original .ckpt file at {ckpt_path}?',default=False):
        ckpt_path.unlink(missing_ok=True)
        print(f'{ckpt_path} deleted')

def del_config(model_name:str, gen, opt, completer):
    current_model = gen.model_name
    if model_name == current_model:
        print("** Can't delete active model. !switch to another model first. **")
        return
    if model_name not in gen.model_manager.config:
        print(f"** Unknown model {model_name}")
        return

    if not click.confirm(f'Remove {model_name} from the list of models known to InvokeAI?',default=True):
        return

    delete_completely = click.confirm('Completely remove the model file or directory from disk?',default=False)
    gen.model_manager.del_model(model_name,delete_files=delete_completely)
    gen.model_manager.commit(opt.conf)
    print(f'** {model_name} deleted')
    completer.update_models(gen.model_manager.list_models())

def edit_model(model_name:str, gen, opt, completer):
    manager = gen.model_manager
    if not (info := manager.model_info(model_name)):
        print(f'** Unknown model {model_name}')
        return

    print(f'\n>> Editing model {model_name} from configuration file {opt.conf}')
    new_name = _get_model_name(manager.list_models(),completer,model_name)

    for attribute in info.keys():
        if type(info[attribute]) != str:
            continue
        if attribute == 'format':
            continue
        completer.set_line(info[attribute])
        info[attribute] = input(f'{attribute}: ') or info[attribute]

    if info['format'] == 'diffusers':
        vae = info.get('vae',dict(repo_id=None,path=None,subfolder=None))
        completer.set_line(vae.get('repo_id') or 'stabilityai/sd-vae-ft-mse')
        vae['repo_id'] = input('External VAE repo_id: ').strip() or None
        if not vae['repo_id']:
            completer.set_line(vae.get('path') or '')
            vae['path']  = input('Path to a local diffusers VAE model (usually none): ').strip() or None
        completer.set_line(vae.get('subfolder') or '')            
        vae['subfolder'] = input('Name of subfolder containing the VAE model (usually none): ').strip() or None
        info['vae'] = vae


    if new_name != model_name:
        manager.del_model(model_name)

    # this does the update
    manager.add_model(new_name, info, True)

    if click.confirm('Make this the default model?',default=False):
        manager.set_default_model(new_name)
    manager.commit(opt.conf)
    completer.update_models(manager.list_models())
    print('>> Model successfully updated')

def _get_model_name(existing_names,completer,default_name:str='')->str:
    done = False
    completer.set_line(default_name)
    while not done:
        model_name = input(f'Short name for this model [{default_name}]: ').strip()
        if len(model_name)==0:
            model_name = default_name
        if not re.match('^[\w._+:/-]+$',model_name):
            print('** model name must contain only words, digits and the characters "._+:/-" **')
        elif model_name != default_name and model_name in existing_names:
            print(f'** the name {model_name} is already in use. Pick another.')
        else:
            done = True
    return model_name


def do_textmask(gen, opt, callback):
    image_path = opt.prompt
    if not os.path.exists(image_path):
        image_path = os.path.join(opt.outdir,image_path)
    assert os.path.exists(image_path), '** "{opt.prompt}" not found. Please enter the name of an existing image file to mask **'
    assert opt.text_mask is not None and len(opt.text_mask) >= 1, '** Please provide a text mask with -tm **'
    opt.input_file_path = image_path
    tm = opt.text_mask[0]
    threshold = float(opt.text_mask[1]) if len(opt.text_mask) > 1  else 0.5
    gen.apply_textmask(
        image_path = image_path,
        prompt = tm,
        threshold = threshold,
        callback = callback,
    )

def do_postprocess (gen, opt, callback):
    file_path = opt.prompt      # treat the prompt as the file pathname
    if opt.new_prompt is not None:
        opt.prompt = opt.new_prompt
    else:
        opt.prompt = None

    if os.path.dirname(file_path) == '': #basename given
        file_path = os.path.join(opt.outdir,file_path)

    opt.input_file_path = file_path

    tool=None
    if opt.facetool_strength > 0:
        tool = opt.facetool
    elif opt.embiggen:
        tool = 'embiggen'
    elif opt.upscale:
        tool = 'upscale'
    elif opt.out_direction:
        tool = 'outpaint'
    elif opt.outcrop:
        tool = 'outcrop'
    opt.save_original  = True # do not overwrite old image!
    opt.last_operation = f'postprocess:{tool}'
    try:
        gen.apply_postprocessor(
            image_path      = file_path,
            tool            = tool,
            facetool_strength = opt.facetool_strength,
            codeformer_fidelity = opt.codeformer_fidelity,
            save_original       = opt.save_original,
            upscale             = opt.upscale,
            upscale_denoise_str = opt.esrgan_denoise_str,
            out_direction       = opt.out_direction,
            outcrop             = opt.outcrop,
            callback            = callback,
            opt                 = opt,
        )
    except OSError:
        print(traceback.format_exc(), file=sys.stderr)
        print(f'** {file_path}: file could not be read')
        return
    except (KeyError, AttributeError):
        print(traceback.format_exc(), file=sys.stderr)
        return
    return opt.last_operation

def add_postprocessing_to_metadata(opt,original_file,new_file,tool,command):
    original_file = original_file if os.path.exists(original_file) else os.path.join(opt.outdir,original_file)
    new_file       = new_file     if os.path.exists(new_file)      else os.path.join(opt.outdir,new_file)
    try:
        meta = retrieve_metadata(original_file)['sd-metadata']
    except AttributeError:
        try:
            meta = retrieve_metadata(new_file)['sd-metadata']
        except AttributeError:
            meta = {}

    if 'image' not in meta:
        meta = metadata_dumps(opt,seeds=[opt.seed])['image']
        meta['image'] = {}
    img_data = meta.get('image')
    pp = img_data.get('postprocessing',[]) or []
    pp.append(
        {
            'tool':tool,
            'dream_command':command,
        }
    )
    meta['image']['postprocessing'] = pp
    write_metadata(new_file,meta)

def prepare_image_metadata(
        opt,
        prefix,
        seed,
        operation='generate',
        prior_variations=[],
        postprocessed=False,
        first_seed=None
):

    if postprocessed and opt.save_original:
        filename = choose_postprocess_name(opt,prefix,seed)
    else:
        wildcards = dict(opt.__dict__)
        wildcards['prefix'] = prefix
        wildcards['seed'] = seed
        try:
            filename = opt.fnformat.format(**wildcards)
        except KeyError as e:
            print(f'** The filename format contains an unknown key \'{e.args[0]}\'. Will use {{prefix}}.{{seed}}.png\' instead')
            filename = f'{prefix}.{seed}.png'
        except IndexError:
            print("** The filename format is broken or complete. Will use '{prefix}.{seed}.png' instead")
            filename = f'{prefix}.{seed}.png'

    if opt.variation_amount > 0:
        first_seed             = first_seed or seed
        this_variation         = [[seed, opt.variation_amount]]
        opt.with_variations    = prior_variations + this_variation
        formatted_dream_prompt = opt.dream_prompt_str(seed=first_seed)
    elif len(prior_variations) > 0:
        formatted_dream_prompt = opt.dream_prompt_str(seed=first_seed)
    elif operation == 'postprocess':
        formatted_dream_prompt = '!fix '+opt.dream_prompt_str(seed=seed,prompt=opt.input_file_path)
    else:
        formatted_dream_prompt = opt.dream_prompt_str(seed=seed)
    return filename,formatted_dream_prompt

def choose_postprocess_name(opt,prefix,seed) -> str:
    match      = re.search('postprocess:(\w+)',opt.last_operation)
    if match:
        modifier = match.group(1)   # will look like "gfpgan", "upscale", "outpaint" or "embiggen"
    else:
        modifier = 'postprocessed'

    counter   = 0
    filename  = None
    available = False
    while not available:
        if counter == 0:
            filename = f'{prefix}.{seed}.{modifier}.png'
        else:
            filename = f'{prefix}.{seed}.{modifier}-{counter:02d}.png'
        available = not os.path.exists(os.path.join(opt.outdir,filename))
        counter += 1
    return filename

def get_next_command(infile=None, model_name='no model') -> str:  # command string
    if infile is None:
        command = input(f'({model_name}) invoke> ').strip()
    else:
        command = infile.readline()
        if not command:
            raise EOFError
        else:
            command = command.strip()
        if len(command)>0:
            print(f'#{command}')
    return command

def invoke_ai_web_server_loop(gen: Generate, gfpgan, codeformer, esrgan):
    print('\n* --web was specified, starting web server...')
    from invokeai.backend import InvokeAIWebServer

    # Change working directory to the stable-diffusion directory
    os.chdir(
        os.path.abspath(os.path.join(os.path.dirname(__file__), '..'))
    )

    invoke_ai_web_server = InvokeAIWebServer(generate=gen, gfpgan=gfpgan, codeformer=codeformer, esrgan=esrgan)

    try:
        invoke_ai_web_server.run()
    except KeyboardInterrupt:
        pass

def add_embedding_terms(gen,completer):
    '''
    Called after setting the model, updates the autocompleter with
    any terms loaded by the embedding manager.
    '''
    trigger_strings = gen.model.textual_inversion_manager.get_all_trigger_strings()
    completer.add_embedding_terms(trigger_strings)

def split_variations(variations_string) -> list:
    # shotgun parsing, woo
    parts = []
    broken = False  # python doesn't have labeled loops...
    for part in variations_string.split(','):
        seed_and_weight = part.split(':')
        if len(seed_and_weight) != 2:
            print(f'** Could not parse with_variation part "{part}"')
            broken = True
            break
        try:
            seed   = int(seed_and_weight[0])
            weight = float(seed_and_weight[1])
        except ValueError:
            print(f'** Could not parse with_variation part "{part}"')
            broken = True
            break
        parts.append([seed, weight])
    if broken:
        return None
    elif len(parts) == 0:
        return None
    else:
        return parts

def load_face_restoration(opt):
    try:
        gfpgan, codeformer, esrgan = None, None, None
        if opt.restore or opt.esrgan:
            from ldm.invoke.restoration import Restoration
            restoration = Restoration()
            if opt.restore:
                gfpgan, codeformer = restoration.load_face_restore_models(opt.gfpgan_model_path)
            else:
                print('>> Face restoration disabled')
            if opt.esrgan:
                esrgan = restoration.load_esrgan(opt.esrgan_bg_tile)
            else:
                print('>> Upscaling disabled')
        else:
            print('>> Face restoration and upscaling disabled')
    except (ModuleNotFoundError, ImportError):
        print(traceback.format_exc(), file=sys.stderr)
        print('>> You may need to install the ESRGAN and/or GFPGAN modules')
    return gfpgan,codeformer,esrgan

def make_step_callback(gen, opt, prefix):
    destination = os.path.join(opt.outdir,'intermediates',prefix)
    os.makedirs(destination,exist_ok=True)
    print(f'>> Intermediate images will be written into {destination}')
    def callback(img, step):
        if step % opt.save_intermediates == 0 or step == opt.steps-1:
            filename = os.path.join(destination,f'{step:04}.png')
            image = gen.sample_to_image(img)
            image.save(filename,'PNG')
    return callback

def retrieve_dream_command(opt,command,completer):
    '''
    Given a full or partial path to a previously-generated image file,
    will retrieve and format the dream command used to generate the image,
    and pop it into the readline buffer (linux, Mac), or print out a comment
    for cut-and-paste (windows)

    Given a wildcard path to a folder with image png files,
    will retrieve and format the dream command used to generate the images,
    and save them to a file commands.txt for further processing
    '''
    if len(command) == 0:
        return

    tokens = command.split()
    dir,basename = os.path.split(tokens[0])
    if len(dir) == 0:
        path = os.path.join(opt.outdir,basename)
    else:
        path = tokens[0]

    if len(tokens) > 1:
        return write_commands(opt, path, tokens[1])

    cmd = ''
    try:
        cmd = dream_cmd_from_png(path)
    except OSError:
        print(f'## {tokens[0]}: file could not be read')
    except (KeyError, AttributeError, IndexError):
        print(f'## {tokens[0]}: file has no metadata')
    except:
        print(f'## {tokens[0]}: file could not be processed')
    if len(cmd)>0:
        completer.set_line(cmd)

def write_commands(opt, file_path:str, outfilepath:str):
    dir,basename = os.path.split(file_path)
    try:
        paths = sorted(list(Path(dir).glob(basename)))
    except ValueError:
        print(f'## "{basename}": unacceptable pattern')
        return

    commands = []
    cmd = None
    for path in paths:
        try:
            cmd = dream_cmd_from_png(path)
        except (KeyError, AttributeError, IndexError):
            print(f'## {path}: file has no metadata')
        except:
            print(f'## {path}: file could not be processed')
        if cmd:
            commands.append(f'# {path}')
            commands.append(cmd)
    if len(commands)>0:
        dir,basename = os.path.split(outfilepath)
        if len(dir)==0:
            outfilepath = os.path.join(opt.outdir,basename)
        with open(outfilepath, 'w', encoding='utf-8') as f:
            f.write('\n'.join(commands))
        print(f'>> File {outfilepath} with commands created')

def report_model_error(opt:Namespace, e:Exception):
    print(f'** An error occurred while attempting to initialize the model: "{str(e)}"')
    print('** This can be caused by a missing or corrupted models file, and can sometimes be fixed by (re)installing the models.')
    yes_to_all = os.environ.get('INVOKE_MODEL_RECONFIGURE')
    if yes_to_all:
        print('** Reconfiguration is being forced by environment variable INVOKE_MODEL_RECONFIGURE')
    else:
        if click.confirm('Do you want to run invokeai-configure script to select and/or reinstall models?', default=True):
            return

    print('invokeai-configure is launching....\n')

    # Match arguments that were set on the CLI
    # only the arguments accepted by the configuration script are parsed
    root_dir = ["--root", opt.root_dir] if opt.root_dir is not None else []
    config = ["--config", opt.conf] if opt.conf is not None else []
    previous_args = sys.argv
    sys.argv = [ 'invokeai-configure' ]
    sys.argv.extend(root_dir)
    sys.argv.extend(config)
    if yes_to_all is not None:
        for arg in yes_to_all.split():
            sys.argv.append(arg)

    from ldm.invoke.config import invokeai_configure
    invokeai_configure.main()
    print('** InvokeAI will now restart')
    sys.argv = previous_args
    main() # would rather do a os.exec(), but doesn't exist?
    sys.exit(0)

def check_internet()->bool:
    '''
    Return true if the internet is reachable.
    It does this by pinging huggingface.co.
    '''
    import urllib.request
    host = 'http://huggingface.co'
    try:
        urllib.request.urlopen(host,timeout=1)
        return True
    except:
        return False<|MERGE_RESOLUTION|>--- conflicted
+++ resolved
@@ -580,11 +580,7 @@
     (3) a huggingface repository id; or (4) a local directory containing a
     diffusers model.
     """
-<<<<<<< HEAD
-    model_path = model_path.replace('\\','/') # windows
-=======
     model.path = model_path.replace('\\','/') # windows
->>>>>>> ccba41cd
     model_name = None
 
     if model_path.startswith(('http:','https:','ftp:')):
@@ -656,11 +652,7 @@
                     print(f'>> Model {model.stem} imported successfully')
                     model_names.append(model_name)
                 else:
-<<<<<<< HEAD
-                    print(f'** Model {model} failed to import')
-=======
                     printf('** Model {model} failed to import')
->>>>>>> ccba41cd
                 print()
     return model_names
 
@@ -794,12 +786,7 @@
     model_name_or_path = model_name_or_path.replace('\\','/') # windows
     manager = gen.model_manager
     ckpt_path = None
-<<<<<<< HEAD
     original_config_file = None
-    
-=======
-
->>>>>>> ccba41cd
     if model_name_or_path == gen.model_name:
         print("** Can't convert the active model. !switch to another model first. **")
         return
