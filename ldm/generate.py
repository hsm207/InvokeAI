--- conflicted
+++ resolved
@@ -34,13 +34,9 @@
 from ldm.invoke.devices import choose_torch_device, choose_precision
 from ldm.invoke.conditioning import get_uc_and_c
 from ldm.invoke.model_cache import ModelCache
-<<<<<<< HEAD
 from ldm.invoke.seamless import configure_model_padding
-
-=======
 from ldm.invoke.txt2mask import Txt2Mask, SegmentedGrayscale
     
->>>>>>> 71c3835f
 def fix_func(orig):
     if hasattr(torch.backends, 'mps') and torch.backends.mps.is_available():
         def new_func(*args, **kw):
