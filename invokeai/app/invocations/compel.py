--- conflicted
+++ resolved
@@ -4,23 +4,10 @@
 
 import torch
 from compel import Compel, ReturnedEmbeddingsType
-<<<<<<< HEAD
-from compel.prompt_parser import (
-    Blend,
-    Conjunction,
-    CrossAttentionControlSubstitute,
-    FlattenedPrompt,
-    Fragment,
-)
+from compel.prompt_parser import Blend, Conjunction, CrossAttentionControlSubstitute, FlattenedPrompt, Fragment
 
 from invokeai.app.invocations.primitives import ConditioningField, ConditioningOutput
 from invokeai.backend.stable_diffusion.diffusion.conditioning_data import (
-=======
-from compel.prompt_parser import Blend, Conjunction, CrossAttentionControlSubstitute, FlattenedPrompt, Fragment
-
-from invokeai.app.invocations.primitives import ConditioningField, ConditioningOutput
-from invokeai.backend.stable_diffusion.diffusion.shared_invokeai_diffusion import (
->>>>>>> ff3150a8
     BasicConditioningInfo,
     ExtraConditioningInfo,
     SDXLConditioningInfo,
@@ -28,10 +15,6 @@
 
 from ...backend.model_management.lora import ModelPatcher
 from ...backend.model_management.models import ModelNotFoundException, ModelType
-<<<<<<< HEAD
-=======
-from ...backend.stable_diffusion.diffusion import InvokeAIDiffuserComponent
->>>>>>> ff3150a8
 from ...backend.util.devices import torch_dtype
 from .baseinvocation import (
     BaseInvocation,
