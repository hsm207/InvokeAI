--- conflicted
+++ resolved
@@ -348,51 +348,6 @@
         # raises an InvalidModelError
 
         """
-<<<<<<< HEAD
-        model_key = self.create_key(model_name, model_type)
-        if model_key not in self.config:
-            raise InvalidModelError(
-                f'"{model_key}" is not a known model name. Please check your models.yaml file'
-            )
-        
-        # get the required loading info out of the config file
-        mconfig = self.config[model_key]
-        
-        # type already checked as it's part of key
-        location = None
-        if model_type == SDModelType.Diffusers:
-            # intercept stanzas that point to checkpoint weights and replace them with the equivalent diffusers model
-            if mconfig.format in ["ckpt", "safetensors"]:
-                location = self.convert_ckpt_and_cache(mconfig)  # TODO: Maybe don't do this any longer?
-            elif mconfig.get('path'):
-                location = self.globals.root_dir / mconfig.get('path')
-        elif p := mconfig.get('path'):
-            location = self.globals.root_dir / p
-        
-        revision = mconfig.get('revision')
-        if model_type in [SDModelType.Lora, SDModelType.TextualInversion]:
-            hash = "<NO_HASH>" # TODO:
-        else:
-            hash = self.cache.model_hash(location, revision)
-
-        if not location:
-            return None
-
-        # If the caller is asking for part of the model and the config indicates
-        # an external replacement for that field, then we fetch the replacement
-        if submodel and mconfig.get(submodel):
-            location = mconfig.get(submodel).get('path') \
-                or mconfig.get(submodel).get('repo_id')
-            model_type = submodel
-            submodel = None
-
-        # to support the traditional way of attaching a VAE
-        # to a model, we hacked in `attach_model_part`
-        # TODO:
-        if model_type == SDModelType.Vae and "vae" in mconfig:
-            print("NOT_IMPLEMENTED - RETURN CUSTOM VAE")
-=======
-
         model_class = MODEL_CLASSES[base_model][model_type]
 
         #if model_type in {
@@ -448,7 +403,6 @@
             dst_convert_path,
             model_config,
         )
->>>>>>> 2c056ead
 
         model_context = self.cache.get_model(
             model_path,
