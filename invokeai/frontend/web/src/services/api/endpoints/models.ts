--- conflicted
+++ resolved
@@ -3,24 +3,16 @@
 import {
   AnyModelConfig,
   BaseModelType,
-<<<<<<< HEAD
-=======
   CheckpointModelConfig,
->>>>>>> 9faffa22
   ControlNetModelConfig,
   DiffusersModelConfig,
   LoRAModelConfig,
   MainModelConfig,
-<<<<<<< HEAD
-  ModelType,
-=======
   MergeModelConfig,
->>>>>>> 9faffa22
   TextualInversionModelConfig,
   VaeModelConfig,
 } from 'services/api/types';
 
-import queryString from 'query-string';
 import { ApiFullTagDescription, LIST_TAG, api } from '..';
 import { paths } from '../schema';
 
@@ -121,19 +113,10 @@
   return entityArray;
 };
 
-type MainModelQueryArg = {
-  model_type: ModelType;
-  base_models: BaseModelType[];
-};
-
 export const modelsApi = api.injectEndpoints({
   endpoints: (build) => ({
-    getMainModels: build.query<
-      EntityState<MainModelConfigEntity>,
-      MainModelQueryArg
-    >({
-      query: (arg: MainModelQueryArg) =>
-        `models/?${queryString.stringify(arg)}`,
+    getMainModels: build.query<EntityState<MainModelConfigEntity>, void>({
+      query: () => ({ url: 'models/', params: { model_type: 'main' } }),
       providesTags: (result, error, arg) => {
         const tags: ApiFullTagDescription[] = [
           { type: 'MainModel', id: LIST_TAG },
