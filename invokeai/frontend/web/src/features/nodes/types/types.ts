--- conflicted
+++ resolved
@@ -110,7 +110,6 @@
   zFieldType.safeParse(value).success;
 
 /**
-<<<<<<< HEAD
  * An input field is persisted across reloads as part of the user's local state.
  *
  * An input field has three properties:
@@ -145,8 +144,6 @@
   | ImageCollectionInputFieldValue;
 
 /**
-=======
->>>>>>> 61224e5c
  * An input field template is generated on each page load from the OpenAPI schema.
  *
  * The template provides the field type and other field metadata (e.g. title, description,
@@ -360,17 +357,6 @@
 });
 export type UNetInputFieldValue = z.infer<typeof zUNetInputFieldValue>;
 
-<<<<<<< HEAD
-export type InpaintMaskFieldValue = InputFieldValueBase & {
-  type: 'InpaintMaskField';
-  value?: undefined;
-};
-
-export type MainModelInputFieldValue = InputFieldValueBase & {
-  type: 'MainModelField';
-  value?: MainModelParam | OnnxModelParam;
-};
-=======
 export const zClipField = z.object({
   tokenizer: zModelInfo,
   text_encoder: zModelInfo,
@@ -378,7 +364,6 @@
   loras: z.array(zLoraInfo),
 });
 export type ClipField = z.infer<typeof zClipField>;
->>>>>>> 61224e5c
 
 export const zClipInputFieldValue = zInputFieldValueBase.extend({
   type: z.literal('ClipField'),
