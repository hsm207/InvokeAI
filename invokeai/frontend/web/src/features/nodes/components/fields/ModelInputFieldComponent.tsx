--- conflicted
+++ resolved
@@ -23,14 +23,7 @@
   const dispatch = useAppDispatch();
   const { t } = useTranslation();
 
-<<<<<<< HEAD
-  const { data: mainModels } = useGetMainModelsQuery({
-    model_type: 'main',
-    base_models: ['sd-1', 'sd-2', 'sdxl', 'sdxl-refiner'],
-  });
-=======
   const { data: mainModels, isLoading } = useGetMainModelsQuery();
->>>>>>> 9faffa22
 
   const data = useMemo(() => {
     if (!mainModels) {
